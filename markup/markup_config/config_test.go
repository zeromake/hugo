// Copyright 2019 The Hugo Authors. All rights reserved.
//
// Licensed under the Apache License, Version 2.0 (the "License");
// you may not use this file except in compliance with the License.
// You may obtain a copy of the License at
// http://www.apache.org/licenses/LICENSE-2.0
//
// Unless required by applicable law or agreed to in writing, software
// distributed under the License is distributed on an "AS IS" BASIS,
// WITHOUT WARRANTIES OR CONDITIONS OF ANY KIND, either express or implied.
// See the License for the specific language governing permissions and
// limitations under the License.

package markup_config

import (
	"testing"

	"github.com/gohugoio/hugo/config"

	qt "github.com/frankban/quicktest"
)

func TestConfig(t *testing.T) {
	c := qt.New(t)

	c.Run("Decode", func(c *qt.C) {
		c.Parallel()
		v := config.New()

		v.Set("markup", map[string]any{
			"goldmark": map[string]any{
				"renderer": map[string]any{
					"unsafe": true,
				},
			},
			"asciidocext": map[string]any{
				"workingFolderCurrent": true,
				"safeMode":             "save",
				"extensions":           []string{"asciidoctor-html5s"},
			},
		})

		conf, err := Decode(v)

		c.Assert(err, qt.IsNil)
		c.Assert(conf.Goldmark.Renderer.Unsafe, qt.Equals, true)
		c.Assert(conf.Goldmark.Parser.Attribute.Title, qt.Equals, true)
		c.Assert(conf.Goldmark.Parser.Attribute.Block, qt.Equals, false)

		c.Assert(conf.AsciidocExt.WorkingFolderCurrent, qt.Equals, true)
		c.Assert(conf.AsciidocExt.Extensions[0], qt.Equals, "asciidoctor-html5s")
	})

	c.Run("Decode legacy typographer", func(c *qt.C) {
		c.Parallel()
		v := config.New()

		// typographer was changed from a bool to a struct in 0.112.0.
		v.Set("markup", map[string]any{
			"goldmark": map[string]any{
				"extensions": map[string]any{
					"typographer": false,
				},
			},
		})

		conf, err := Decode(v)

		c.Assert(err, qt.IsNil)
		c.Assert(conf.Goldmark.Extensions.Typographer.Disable, qt.Equals, true)

		v.Set("markup", map[string]any{
			"goldmark": map[string]any{
				"extensions": map[string]any{
					"typographer": true,
				},
			},
		})

		conf, err = Decode(v)

		c.Assert(err, qt.IsNil)
		c.Assert(conf.Goldmark.Extensions.Typographer.Disable, qt.Equals, false)
		c.Assert(conf.Goldmark.Extensions.Typographer.Ellipsis, qt.Equals, "&hellip;")
	})
<<<<<<< HEAD

	c.Run("raw", func(c *qt.C) {
		c.Parallel()
		v := config.New()

		v.Set("markup", map[string]interface{}{
			"goldmark": map[string]interface{}{
				"extensions": map[string]interface{}{
					"raws": []map[string]interface{}{
						{
							"IsBlock":   true,
							"ClassName": "text",
						},
					},
				},
			},
		})
		conf, err := Decode(v)
		c.Assert(err, qt.IsNil)

		c.Assert(len(conf.Goldmark.Extensions.Raws), qt.Equals, 1)
		c.Assert(conf.Goldmark.Extensions.Raws[0].IsBlock, qt.Equals, true)
		c.Assert(conf.Goldmark.Extensions.Raws[0].ClassName, qt.Equals, "text")
	})

=======
>>>>>>> edeed52f
}<|MERGE_RESOLUTION|>--- conflicted
+++ resolved
@@ -84,7 +84,6 @@
 		c.Assert(conf.Goldmark.Extensions.Typographer.Disable, qt.Equals, false)
 		c.Assert(conf.Goldmark.Extensions.Typographer.Ellipsis, qt.Equals, "&hellip;")
 	})
-<<<<<<< HEAD
 
 	c.Run("raw", func(c *qt.C) {
 		c.Parallel()
@@ -110,6 +109,4 @@
 		c.Assert(conf.Goldmark.Extensions.Raws[0].ClassName, qt.Equals, "text")
 	})
 
-=======
->>>>>>> edeed52f
 }